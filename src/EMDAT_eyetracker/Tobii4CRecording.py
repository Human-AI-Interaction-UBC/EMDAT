--- conflicted
+++ resolved
@@ -99,7 +99,7 @@
             a list of "Saccade"s
         """
 
-<<<<<<< HEAD
+
         all_saccades = []
         with open(saccade_file, 'r') as f:
             currentfix = 0
@@ -145,68 +145,11 @@
                 all_event.append(Event(data, self.media_offset))
 
         return all_event
-=======
-        all_saccade = []
-        with open(all_file, 'r') as all_data:
-            all_reader = list(csv.DictReader(all_data, delimiter=';'))
-
-            with open(saccade_file, 'r') as f:
-                reader = list(csv.DictReader(f, delimiter=','))
-                current_index = 0
-
-                for row in reader:
-                    if row["label"] == "saccade":
-                        start = EMDAT_core.utils.cast_float(row["start"])
-                        end = EMDAT_core.utils.cast_float(row["end"])
-                        # search for start
-                        saccade_vect = []
-                        is_valid_sample = 0
-
-                        # iterate through all_reader with loop
-                        i = np.searchsorted(list(map(lambda all_data_row: EMDAT_core.utils.cast_float(all_data_row["system_time_stamp"]), all_reader)), start)
-                        i_start = i
-                        while EMDAT_core.utils.cast_float(all_reader[i]["system_time_stamp"]) <= end:
-                            right_gaze = list(map(lambda point: EMDAT_core.utils.cast_float(point, -1),
-                                                  all_reader[i]["right_gaze_point_on_display_area"].strip("()").split(",")))
-                            left_gaze = list(map(lambda point: EMDAT_core.utils.cast_float(point, -1),
-                                                 all_reader[i]["left_gaze_point_on_display_area"].strip("()").split(",")))
-                            gaze_point_x = EMDAT_core.utils.cast_float((left_gaze[0] + right_gaze[0])/2, -1)
-                            gaze_point_y = EMDAT_core.utils.cast_float((left_gaze[1] + right_gaze[1])/2, -1)
-                            saccade_vect.append([EMDAT_core.utils.cast_float(all_reader[i]["system_time_stamp"]),
-                                                 gaze_point_x, gaze_point_y])
-
-                            if EMDAT_core.utils.cast_int(all_reader[i]["right_gaze_origin_validity"]) == 1 or \
-                                    EMDAT_core.utils.cast_int(all_reader[i]["left_gaze_origin_validity"]) == 1:
-                                is_valid_sample += 1
-                            i += 1
-
-                        rate_valid_sample = is_valid_sample/(i - i_start)
-                        saccade_duration = EMDAT_core.utils.cast_int(EMDAT_core.utils.cast_float(row["duration"]))
-                        dist = EMDAT_core.Recording.get_saccade_distance(saccade_vect)
-                        accel = -1#Recording.get_saccade_acceleration(saccade_vect)
-                        speed = float(dist) / EMDAT_core.utils.cast_int(saccade_duration)
-                        data = {"saccadeindex": EMDAT_core.utils.cast_int(current_index),
-                                "timestamp": start,
-                                "saccadeduration": EMDAT_core.utils.cast_int(saccade_duration),
-                                "saccadestartpointx": saccade_vect[0][1],
-                                "saccadestartpointy": saccade_vect[0][2],
-                                "saccadeendpointx": saccade_vect[-1][1],
-                                "saccadeendpointy": saccade_vect[-1][2],
-                                "saccadedistance": dist,
-                                "saccadespeed": speed,
-                                "saccadeacceleration": accel,
-                                "saccadequality": rate_valid_sample
-                                }
-                        all_saccade.append(Saccade(data, self.media_offset))
-                        current_index += 1
-
-        return all_saccade
->>>>>>> e9bbfd0b
 
 
 # for testing purposes:
 if __name__ == "__main__":
-<<<<<<< HEAD
+
     tobii = Tobii4CRecording("../sampledata/Tobii4C/P123456_Data_Export.tsv",
                              "../sampledata/Tobii4C/P123456_Data_Fixations.tsv",
                              "../sampledata/Tobii4C/P123456_Data_Fixations.tsv",
@@ -214,19 +157,19 @@
     tobii.read_all_data("../sampledata/Tobii4C/P123456_Data_Export.tsv")
     tobii.read_fixation_data("../sampledata/Tobii4C/P123456_Data_Fixations.tsv")
     tobii.read_saccade_data("../sampledata/Tobii4C/P123456_Data_Fixations.tsv")
-=======
 
-    raw_file = "sampledata/4Ctest.csv"
-    fixation_file = "sampledata/4Ctest_fixation.csv"
 
-    tobii = Tobii4CRecording(raw_file, fixation_file)
-    alldata = tobii.read_all_data(raw_file)
-    print("all_data: ")
-    print([data.get_string(",") for data in alldata])
-    fixations = tobii.read_fixation_data(fixation_file)
-    print("fixation_data: ")
-    print([data.get_string(",") for data in fixations])
-    saccades = tobii.read_saccade_data(fixation_file, raw_file)
-    print("saccade_data: ")
-    print([data.get_string(",") for data in saccades])
->>>>>>> e9bbfd0b
+#     raw_file = "sampledata/4Ctest.csv"
+#     fixation_file = "sampledata/4Ctest_fixation.csv"
+
+#     tobii = Tobii4CRecording(raw_file, fixation_file)
+#     alldata = tobii.read_all_data(raw_file)
+#     print("all_data: ")
+#     print([data.get_string(",") for data in alldata])
+#     fixations = tobii.read_fixation_data(fixation_file)
+#     print("fixation_data: ")
+#     print([data.get_string(",") for data in fixations])
+#     saccades = tobii.read_saccade_data(fixation_file, raw_file)
+#     print("saccade_data: ")
+#     print([data.get_string(",") for data in saccades])
+
