--- conflicted
+++ resolved
@@ -1068,12 +1068,7 @@
             assigned = True
     if not assigned:
         return nonevalue
-<<<<<<< HEAD
-    else:
-        return min
-=======
     return min
->>>>>>> 8ed23f66
 
 def maxfeat(obj_list, feat):
     """a helper method that calculates the max of a target feature over a list of objects
