--- conflicted
+++ resolved
@@ -839,21 +839,8 @@
 
             sc_start: start time (timestamp) of the scene
     """
-<<<<<<< HEAD
     if new_AOI_Stat.features['numfixations'] > 0:
         aoi_list = [maois, new_AOI_Stat]
-=======
-    total_numfixations = maois.features['numfixations'] + new_AOI_Stat.features['numfixations']
-    if total_numfixations > 1 and new_AOI_Stat.features['numfixations'] > 0:
-        maois.features['longestfixation'] = max(maois.features['longestfixation'],new_AOI_Stat.features['longestfixation'])
-        maois.features['totaltimespent'] += new_AOI_Stat.features['totaltimespent']
-        aggregate_meanfixationduration = maois.features['totaltimespent'] / total_numfixations
-        maois.features['stddevfixationduration'] = pow(((maois.features['numfixations'] - 1) * pow(maois.features['stddevfixationduration'], 2) + \
-                                    (new_AOI_Stat.features['numfixations'] - 1) * pow(new_AOI_Stat.features['stddevfixationduration'], 2) + \
-                                    maois.features['numfixations'] * pow(maois.features['meanfixationduration'] - aggregate_meanfixationduration , 2) \
-                                    + new_AOI_Stat.features['numfixations'] * pow(new_AOI_Stat.features['meanfixationduration'] - aggregate_meanfixationduration, 2)) / (total_numfixations - 1), 0.5)
->>>>>>> 968b65e4
-
         numfixations = sumfeat(aoi_list, "features['numfixations']")
         maois.features['longestfixation'] = maxfeat(aoi_list, "features['longestfixation']")
         maois.features['totaltimespent'] += new_AOI_Stat.features['totaltimespent']
